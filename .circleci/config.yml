version: 2.1

jobs:

  lint:
    docker:
      - image: cimg/python:3.7.4
    steps:
      - checkout
      - run:
          name: Linting
          command: |
            pip install pre-commit
            pre-commit run --all-files
      - run:
          name: Check docstring coverage
          command: |
            pip install interrogate
            interrogate -v --ignore-init-method --ignore-module --ignore-nested-functions --ignore-regex "__repr__" --fail-under 80 mmeval

  build_cpu:
    parameters:
      # The python version must match available image tags in
      # https://circleci.com/developer/images/image/cimg/python
      python:
        type: string
        default: "3.7.4"
      torch:
        type: string
      paddle:
        type: string
        default: "2.2.2"
    docker:
      - image: cimg/python:<< parameters.python >>
    resource_class: large
    steps:
      - checkout
      - run:
          name: Install PyTorch via pip
          command: |
            python -V
            pip install --upgrade pip
            pip install torch==<< parameters.torch >>+cpu -f https://download.pytorch.org/whl/torch_stable.html
      - run:
          name: Install PaddlePaddle via pip
          command: |
            pip install paddlepaddle==<< parameters.paddle >> protobuf==3.20.*
      - run:
          name: Install mmeval and dependencies
          command: |
<<<<<<< HEAD
            pip install -r requirements/tests.txt -r requirements/optional.txt
=======
            pip install -r requirements/tests.txt
            pip install -r requirements/optional.txt
>>>>>>> c4bc3805
            pip install -e .
      - run:
          name: Run unittests
          command: |
            coverage run --branch --source mmeval -m pytest -vv tests/
            coverage xml
            coverage report -m

  build_mpirun_and_tf:
    parameters:
      tensorflow:
        type: string
    docker:
      - image: cimg/python:3.7.4
    resource_class: large
    steps:
      - checkout
      - run:
          name: Install Libraries
          command: |
            sudo apt-get update
            sudo apt-get install -y libopenmpi-dev
      - run:
          name: Install TensorFlow and Horovod via pip
          command: |
            python -V
            pip install --upgrade pip
            pip install mpi4py
            pip install tensorflow==<< parameters.tensorflow >>
            HOROVOD_WITH_TENSORFLOW=1 pip install horovod[tensorflow]
            horovodrun --check-build
      - run:
          name: Install mmeval dependencies and install mmeval
          command: |
<<<<<<< HEAD
            pip install -r requirements/tests.txt -r requirements/optional.txt
=======
            pip install -r requirements/tests.txt
            pip install -r requirements/optional.txt
>>>>>>> c4bc3805
            pip install -e .
      - run:
          name: Run dist_backends unittests with mpi
          command: |
            mpirun -np 2 pytest -vv --capture=no --with-mpi tests/test_core/test_dist_backends

  build_cu112:
    machine:
      image: ubuntu-2004-cuda-11.2:202103-01
    resource_class: gpu.nvidia.small
    steps:
      - checkout
      - run:
          # CUDNN is required for Paddle to use GPU, otherwise, the test cases will report an error.
          name: Install CUDNN
          command: |
            OS=ubuntu2004
            cudnn_version=8.1.0.77
            cuda_version=cuda11.2
            wget https://developer.download.nvidia.com/compute/cuda/repos/${OS}/x86_64/cuda-${OS}.pin
            sudo mv cuda-${OS}.pin /etc/apt/preferences.d/cuda-repository-pin-600
            sudo apt-key adv --fetch-keys https://developer.download.nvidia.com/compute/cuda/repos/${OS}/x86_64/3bf863cc.pub
            sudo add-apt-repository "deb https://developer.download.nvidia.com/compute/cuda/repos/${OS}/x86_64/ /"
            sudo apt-get update
            sudo apt-get install libcudnn8=${cudnn_version}-1+${cuda_version}
            sudo apt-get install libcudnn8-dev=${cudnn_version}-1+${cuda_version}
      - run:
          name: Install PyTorch and Paddle via pip
          command: |
            pyenv global 3.9.2
            pip install --upgrade pip
            python -V
            pip install torch==1.7.1+cu110 -f https://download.pytorch.org/whl/torch_stable.html
            pip install paddlepaddle-gpu==2.3.2.post112 -f https://www.paddlepaddle.org.cn/whl/linux/mkl/avx/stable.html
      - run:
          name: Install mmeval and dependencies
          command: |
            pip install -r requirements/tests.txt
            pip install -r requirements/optional.txt
            pip install -e .
      - run:
          name: Run unittests
          command: |
            pytest -vv tests/


workflows:
  unit_tests:
    jobs:
      - lint
      - build_cpu:
          name: build_cpu_torch1.6
          torch: 1.6.0
          requires:
            - lint
      - build_cpu:
          name: build_cpu_torch1.7
          torch: 1.7.0
          requires:
            - lint
      - build_cpu:
          name: build_cpu_torch1.8_py3.9
          torch: 1.8.0
          python: "3.9.0"
          requires:
            - lint
      - build_cpu:
          name: build_cpu_torch1.9_paddle2.3_py3.8
          torch: 1.9.0
          paddle: 2.3.2
          python: "3.8.12"
          requires:
            - lint
      - build_cpu:
          name: build_cpu_torch1.9_paddle2.4_py3.9
          torch: 1.9.0
          paddle: 2.4.0rc0
          python: "3.9.0"
          requires:
            - lint
      - build_mpirun_and_tf:
          name: build_mpirun_and_tf_2.4
          tensorflow: "2.4"
          requires:
            - build_cpu_torch1.6
            - build_cpu_torch1.7
            - build_cpu_torch1.8_py3.9
            - build_cpu_torch1.9_paddle2.3_py3.8
            - build_cpu_torch1.9_paddle2.4_py3.9
      - build_mpirun_and_tf:
          name: build_mpirun_and_tf_2.7
          tensorflow: "2.7"
          requires:
            - build_cpu_torch1.6
            - build_cpu_torch1.7
            - build_cpu_torch1.8_py3.9
            - build_cpu_torch1.9_paddle2.3_py3.8
            - build_cpu_torch1.9_paddle2.4_py3.9
      - build_cu112:
          requires:
            - build_mpirun_and_tf_2.4
            - build_mpirun_and_tf_2.7<|MERGE_RESOLUTION|>--- conflicted
+++ resolved
@@ -48,12 +48,8 @@
       - run:
           name: Install mmeval and dependencies
           command: |
-<<<<<<< HEAD
-            pip install -r requirements/tests.txt -r requirements/optional.txt
-=======
             pip install -r requirements/tests.txt
             pip install -r requirements/optional.txt
->>>>>>> c4bc3805
             pip install -e .
       - run:
           name: Run unittests
@@ -88,12 +84,8 @@
       - run:
           name: Install mmeval dependencies and install mmeval
           command: |
-<<<<<<< HEAD
-            pip install -r requirements/tests.txt -r requirements/optional.txt
-=======
             pip install -r requirements/tests.txt
             pip install -r requirements/optional.txt
->>>>>>> c4bc3805
             pip install -e .
       - run:
           name: Run dist_backends unittests with mpi
