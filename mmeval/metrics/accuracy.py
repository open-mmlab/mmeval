--- conflicted
+++ resolved
@@ -9,13 +9,10 @@
 from mmeval.utils import try_import
 
 if TYPE_CHECKING:
-<<<<<<< HEAD
     import jax
     import jax.numpy as jnp
-=======
     import oneflow
     import oneflow as flow
->>>>>>> 8a5ed435
     import paddle
     import tensorflow
     import tensorflow as tf
@@ -24,12 +21,9 @@
     paddle = try_import('paddle')
     torch = try_import('torch')
     tf = try_import('tensorflow')
-<<<<<<< HEAD
     jnp = try_import('jax.numpy')
     jax = try_import('jax')
-=======
     flow = try_import('oneflow')
->>>>>>> 8a5ed435
 
 
 @overload
@@ -559,13 +553,8 @@
     def compute_metric(
         self, results: List[Union[Iterable,
                                   Union[np.number, 'torch.Tensor',
-<<<<<<< HEAD
                                         'tensorflow.Tensor', 'paddle.Tensor',
-                                        'jax.Array']]]
-=======
-                                        'flow.Tensor', 'tensorflow.Tensor',
-                                        'paddle.Tensor']]]
->>>>>>> 8a5ed435
+                                        'jax.Array','flow.Tensor']]]
     ) -> Dict[str, float]:
         """Compute the accuracy metric.
 
