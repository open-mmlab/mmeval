--- conflicted
+++ resolved
@@ -1,11 +1,8 @@
 # Copyright (c) OpenMMLab. All rights reserved.
 
 from .accuracy import Accuracy
-<<<<<<< HEAD
 from .ava_map import AVAMeanAP
-=======
 from .end_point_error import EndPointError
->>>>>>> c4bc3805
 from .f_metric import F1Metric
 from .hmean_iou import HmeanIoU
 from .mean_iou import MeanIoU
@@ -13,11 +10,6 @@
 from .voc_map import VOCMeanAP
 
 __all__ = [
-<<<<<<< HEAD
-    'Accuracy', 'MeanIoU', 'VOCMeanAP', 'OIDMeanAP', 'HmeanIoU', 'F1Metric',
-    'AVAMeanAP'
-=======
     'Accuracy', 'MeanIoU', 'VOCMeanAP', 'OIDMeanAP', 'EndPointError',
-    'F1Metric', 'HmeanIoU'
->>>>>>> c4bc3805
+    'F1Metric', 'HmeanIoU', 'AVAMeanAP'
 ]