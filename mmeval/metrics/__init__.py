# Copyright (c) OpenMMLab. All rights reserved.

from .accuracy import Accuracy
from .coco_detection import COCODetectionMetric
from .end_point_error import EndPointError
from .f_metric import F1Metric
from .hmean_iou import HmeanIoU
from .mae import MAE
from .mean_iou import MeanIoU
from .mse import MSE
from .oid_map import OIDMeanAP
from .pck_accuracy import JhmdbPCKAccuracy, MpiiPCKAccuracy, PCKAccuracy
<<<<<<< HEAD
from .psnr import PSNR
=======
from .proposal_recall import ProposalRecall
>>>>>>> 42e245ad
from .single_label import SingleLabelMetric
from .voc_map import VOCMeanAP

__all__ = [
    'Accuracy', 'MeanIoU', 'VOCMeanAP', 'OIDMeanAP', 'EndPointError',
    'F1Metric', 'HmeanIoU', 'SingleLabelMetric', 'COCODetectionMetric'
    'F1Metric', 'HmeanIoU', 'SingleLabelMetric', 'COCODetectionMetric',
<<<<<<< HEAD
    'PCKAccuracy', 'MpiiPCKAccuracy', 'JhmdbPCKAccuracy', 'PSNR', 'MAE', 'MSE'
=======
    'PCKAccuracy', 'MpiiPCKAccuracy', 'JhmdbPCKAccuracy', 'ProposalRecall'
>>>>>>> 42e245ad
]<|MERGE_RESOLUTION|>--- conflicted
+++ resolved
@@ -10,21 +10,14 @@
 from .mse import MSE
 from .oid_map import OIDMeanAP
 from .pck_accuracy import JhmdbPCKAccuracy, MpiiPCKAccuracy, PCKAccuracy
-<<<<<<< HEAD
+from .proposal_recall import ProposalRecall
 from .psnr import PSNR
-=======
-from .proposal_recall import ProposalRecall
->>>>>>> 42e245ad
 from .single_label import SingleLabelMetric
 from .voc_map import VOCMeanAP
 
 __all__ = [
     'Accuracy', 'MeanIoU', 'VOCMeanAP', 'OIDMeanAP', 'EndPointError',
-    'F1Metric', 'HmeanIoU', 'SingleLabelMetric', 'COCODetectionMetric'
     'F1Metric', 'HmeanIoU', 'SingleLabelMetric', 'COCODetectionMetric',
-<<<<<<< HEAD
-    'PCKAccuracy', 'MpiiPCKAccuracy', 'JhmdbPCKAccuracy', 'PSNR', 'MAE', 'MSE'
-=======
-    'PCKAccuracy', 'MpiiPCKAccuracy', 'JhmdbPCKAccuracy', 'ProposalRecall'
->>>>>>> 42e245ad
+    'PCKAccuracy', 'MpiiPCKAccuracy', 'JhmdbPCKAccuracy', 'ProposalRecall',
+    'PSNR', 'MAE', 'MSE'
 ]