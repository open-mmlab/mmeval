# Copyright (c) OpenMMLab. All rights reserved.

from .accuracy import Accuracy
from .coco_detection import COCODetectionMetric
from .end_point_error import EndPointError
from .f_metric import F1Metric
from .hmean_iou import HmeanIoU
from .mae import MAE
from .mean_iou import MeanIoU
from .mse import MSE
from .oid_map import OIDMeanAP
<<<<<<< HEAD
from .psnr import PSNR
=======
from .single_label import SingleLabelMetric
>>>>>>> 4f6853eb
from .voc_map import VOCMeanAP

__all__ = [
    'Accuracy', 'MeanIoU', 'VOCMeanAP', 'OIDMeanAP', 'EndPointError',
<<<<<<< HEAD
    'F1Metric', 'HmeanIoU', 'PSNR', 'MAE', 'MSE'
=======
    'F1Metric', 'HmeanIoU', 'SingleLabelMetric', 'COCODetectionMetric'
>>>>>>> 4f6853eb
]<|MERGE_RESOLUTION|>--- conflicted
+++ resolved
@@ -9,18 +9,12 @@
 from .mean_iou import MeanIoU
 from .mse import MSE
 from .oid_map import OIDMeanAP
-<<<<<<< HEAD
 from .psnr import PSNR
-=======
 from .single_label import SingleLabelMetric
->>>>>>> 4f6853eb
 from .voc_map import VOCMeanAP
 
 __all__ = [
     'Accuracy', 'MeanIoU', 'VOCMeanAP', 'OIDMeanAP', 'EndPointError',
-<<<<<<< HEAD
-    'F1Metric', 'HmeanIoU', 'PSNR', 'MAE', 'MSE'
-=======
-    'F1Metric', 'HmeanIoU', 'SingleLabelMetric', 'COCODetectionMetric'
->>>>>>> 4f6853eb
+    'F1Metric', 'HmeanIoU', 'SingleLabelMetric', 'COCODetectionMetric', 'PSNR',
+    'MAE', 'MSE'
 ]