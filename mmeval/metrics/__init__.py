# Copyright (c) OpenMMLab. All rights reserved.

from .accuracy import Accuracy
from .coco_detection import COCODetectionMetric
from .end_point_error import EndPointError
from .f_metric import F1Metric
from .hmean_iou import HmeanIoU
from .mean_iou import MeanIoU
from .oid_map import OIDMeanAP
<<<<<<< HEAD
from .proposal_recall import ProposalRecall
=======
from .pck_accuracy import JhmdbPCKAccuracy, MpiiPCKAccuracy, PCKAccuracy
from .single_label import SingleLabelMetric
>>>>>>> 24edaf87
from .voc_map import VOCMeanAP

__all__ = [
    'Accuracy', 'MeanIoU', 'VOCMeanAP', 'OIDMeanAP', 'EndPointError',
<<<<<<< HEAD
    'F1Metric', 'HmeanIoU', 'ProposalRecall'
=======
    'F1Metric', 'HmeanIoU', 'SingleLabelMetric', 'COCODetectionMetric',
    'PCKAccuracy', 'MpiiPCKAccuracy', 'JhmdbPCKAccuracy'
>>>>>>> 24edaf87
]<|MERGE_RESOLUTION|>--- conflicted
+++ resolved
@@ -7,20 +7,13 @@
 from .hmean_iou import HmeanIoU
 from .mean_iou import MeanIoU
 from .oid_map import OIDMeanAP
-<<<<<<< HEAD
+from .pck_accuracy import JhmdbPCKAccuracy, MpiiPCKAccuracy, PCKAccuracy
 from .proposal_recall import ProposalRecall
-=======
-from .pck_accuracy import JhmdbPCKAccuracy, MpiiPCKAccuracy, PCKAccuracy
 from .single_label import SingleLabelMetric
->>>>>>> 24edaf87
 from .voc_map import VOCMeanAP
 
 __all__ = [
     'Accuracy', 'MeanIoU', 'VOCMeanAP', 'OIDMeanAP', 'EndPointError',
-<<<<<<< HEAD
-    'F1Metric', 'HmeanIoU', 'ProposalRecall'
-=======
     'F1Metric', 'HmeanIoU', 'SingleLabelMetric', 'COCODetectionMetric',
-    'PCKAccuracy', 'MpiiPCKAccuracy', 'JhmdbPCKAccuracy'
->>>>>>> 24edaf87
+    'PCKAccuracy', 'MpiiPCKAccuracy', 'JhmdbPCKAccuracy', 'ProposalRecall'
 ]