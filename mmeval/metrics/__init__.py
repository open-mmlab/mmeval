# Copyright (c) OpenMMLab. All rights reserved.

import warnings

from .accuracy import Accuracy
from .ava_map import AVAMeanAP
from .bleu import BLEU
from .coco_detection import COCODetection
from .connectivity_error import ConnectivityError
from .dota_map import DOTAMeanAP
from .end_point_error import EndPointError
from .f1_score import F1Score
from .gradient_error import GradientError
from .hmean_iou import HmeanIoU
from .keypoint_auc import KeypointAUC
from .keypoint_epe import KeypointEndPointError
from .keypoint_nme import KeypointNME
from .mae import MeanAbsoluteError
from .matting_mse import MattingMeanSquaredError
from .mean_iou import MeanIoU
from .mse import MeanSquaredError
from .multi_label import AveragePrecision, MultiLabelMetric
from .niqe import NaturalImageQualityEvaluator
from .oid_map import OIDMeanAP
from .pck_accuracy import JhmdbPCKAccuracy, MpiiPCKAccuracy, PCKAccuracy
from .perplexity import Perplexity
from .proposal_recall import ProposalRecall
from .psnr import PeakSignalNoiseRatio
from .rouge import ROUGE
from .sad import SumAbsoluteDifferences
from .single_label import SingleLabelMetric
from .snr import SignalNoiseRatio
from .ssim import StructuralSimilarity
from .voc_map import VOCMeanAP

__all__ = [
    'Accuracy', 'MeanIoU', 'VOCMeanAP', 'OIDMeanAP', 'EndPointError',
    'F1Score', 'HmeanIoU', 'SingleLabelMetric', 'COCODetection', 'PCKAccuracy',
    'MpiiPCKAccuracy', 'JhmdbPCKAccuracy', 'ProposalRecall',
    'PeakSignalNoiseRatio', 'MeanAbsoluteError', 'MeanSquaredError',
    'StructuralSimilarity', 'SignalNoiseRatio', 'MultiLabelMetric',
    'AveragePrecision', 'AVAMeanAP', 'BLEU', 'DOTAMeanAP',
    'SumAbsoluteDifferences', 'GradientError', 'MattingMeanSquaredError',
<<<<<<< HEAD
    'ConnectivityError', 'ROUGE', 'NaturalImageQualityEvaluator'
=======
    'ConnectivityError', 'ROUGE', 'Perplexity', 'KeypointEndPointError',
    'KeypointAUC', 'KeypointNME'
>>>>>>> 2c60fa07
]

_deprecated_msg = (
    '`{n1}` is a deprecated metric alias for `{n2}`. '
    'To silence this warning, use `{n2}` by itself. '
    'The deprecated metric alias would be removed in mmeval 1.0.0!')

__deprecated_metric_names__ = {
    'COCODetectionMetric': 'COCODetection',
    'F1Metric': 'F1Score',
    'MAE': 'MeanAbsoluteError',
    'MSE': 'MeanSquaredError',
    'PSNR': 'PeakSignalNoiseRatio',
    'SNR': 'SignalNoiseRatio',
    'SSIM': 'StructuralSimilarity',
    'SAD': 'SumAbsoluteDifferences',
    'MattingMSE': 'MattingMeanSquaredError'
}


def __getattr__(attr: str):
    """Customization of module attribute access.

    Thanks to pep-0562, we can customize moudel's attribute access
    via ``__getattr__`` to implement deprecation warnings.

    With this function, we can implement the following features:

        >>> from mmeval.metrics import COCODetectionMetric
        <stdin>:1: DeprecationWarning: `COCODetectionMetric` is a deprecated
        metric alias for `COCODetection`. To silence this warning, use
        `COCODetection` by itself. The deprecated metric alias would be
        removed in mmeval 1.0.0!
    """
    if attr in __deprecated_metric_names__:
        message = _deprecated_msg.format(
            n1=attr, n2=__deprecated_metric_names__[attr])
        warnings.warn(message, DeprecationWarning, stacklevel=2)
        return globals()[__deprecated_metric_names__[attr]]
    raise AttributeError(f'module {__name__!r} has no attribute {attr!r}')<|MERGE_RESOLUTION|>--- conflicted
+++ resolved
@@ -41,12 +41,8 @@
     'StructuralSimilarity', 'SignalNoiseRatio', 'MultiLabelMetric',
     'AveragePrecision', 'AVAMeanAP', 'BLEU', 'DOTAMeanAP',
     'SumAbsoluteDifferences', 'GradientError', 'MattingMeanSquaredError',
-<<<<<<< HEAD
-    'ConnectivityError', 'ROUGE', 'NaturalImageQualityEvaluator'
-=======
     'ConnectivityError', 'ROUGE', 'Perplexity', 'KeypointEndPointError',
-    'KeypointAUC', 'KeypointNME'
->>>>>>> 2c60fa07
+    'KeypointAUC', 'KeypointNME', 'NaturalImageQualityEvaluator'
 ]
 
 _deprecated_msg = (
