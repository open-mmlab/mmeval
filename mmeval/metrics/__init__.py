--- conflicted
+++ resolved
@@ -1,11 +1,8 @@
 # Copyright (c) OpenMMLab. All rights reserved.
 
 from .accuracy import Accuracy
-<<<<<<< HEAD
 from .ava_map import AVAMeanAP
-=======
 from .coco_detection import COCODetectionMetric
->>>>>>> 2db70c24
 from .end_point_error import EndPointError
 from .f_metric import F1Metric
 from .hmean_iou import HmeanIoU
@@ -23,11 +20,7 @@
 
 __all__ = [
     'Accuracy', 'MeanIoU', 'VOCMeanAP', 'OIDMeanAP', 'EndPointError',
-<<<<<<< HEAD
-    'F1Metric', 'HmeanIoU', 'AVAMeanAP'
-=======
     'F1Metric', 'HmeanIoU', 'SingleLabelMetric', 'COCODetectionMetric',
     'PCKAccuracy', 'MpiiPCKAccuracy', 'JhmdbPCKAccuracy', 'ProposalRecall',
-    'PSNR', 'MAE', 'MSE', 'SSIM', 'SNR'
->>>>>>> 2db70c24
+    'PSNR', 'MAE', 'MSE', 'SSIM', 'SNR', 'AVAMeanAP'
 ]