# Copyright (c) OpenMMLab. All rights reserved.

from .accuracy import Accuracy
from .ava_map import AVAMeanAP
from .bleu import BLEU
from .coco_detection import COCODetectionMetric
from .end_point_error import EndPointError
from .f_metric import F1Metric
from .gradient_error import GradientError
from .hmean_iou import HmeanIoU
from .mae import MAE
from .matting_mse import MattingMSE
from .mean_iou import MeanIoU
from .mse import MSE
from .multi_label import AveragePrecision, MultiLabelMetric
from .oid_map import OIDMeanAP
from .pck_accuracy import JhmdbPCKAccuracy, MpiiPCKAccuracy, PCKAccuracy
from .proposal_recall import ProposalRecall
from .psnr import PSNR
from .sad import SAD
from .single_label import SingleLabelMetric
from .snr import SNR
from .ssim import SSIM
from .voc_map import VOCMeanAP

__all__ = [
    'Accuracy', 'MeanIoU', 'VOCMeanAP', 'OIDMeanAP', 'EndPointError',
    'F1Metric', 'HmeanIoU', 'SingleLabelMetric', 'COCODetectionMetric',
    'PCKAccuracy', 'MpiiPCKAccuracy', 'JhmdbPCKAccuracy', 'ProposalRecall',
    'PSNR', 'MAE', 'MSE', 'SSIM', 'SNR', 'MultiLabelMetric',
<<<<<<< HEAD
    'AveragePrecision', 'AVAMeanAP', 'BLEU', 'MattingMSE'
=======
    'AveragePrecision', 'AVAMeanAP', 'BLEU', 'SAD', 'GradientError'
>>>>>>> d14a5ef0
]<|MERGE_RESOLUTION|>--- conflicted
+++ resolved
@@ -28,9 +28,6 @@
     'F1Metric', 'HmeanIoU', 'SingleLabelMetric', 'COCODetectionMetric',
     'PCKAccuracy', 'MpiiPCKAccuracy', 'JhmdbPCKAccuracy', 'ProposalRecall',
     'PSNR', 'MAE', 'MSE', 'SSIM', 'SNR', 'MultiLabelMetric',
-<<<<<<< HEAD
-    'AveragePrecision', 'AVAMeanAP', 'BLEU', 'MattingMSE'
-=======
-    'AveragePrecision', 'AVAMeanAP', 'BLEU', 'SAD', 'GradientError'
->>>>>>> d14a5ef0
+    'AveragePrecision', 'AVAMeanAP', 'BLEU', 'SAD', 'GradientError',
+    'MattingMSE'
 ]