# Copyright (c) OpenMMLab. All rights reserved.

from .accuracy import Accuracy
from .end_point_error import EndPointError
from .f_metric import F1Metric
from .hmean_iou import HmeanIoU
from .mae import MAE
from .mean_iou import MeanIoU
from .mse import MSE
from .oid_map import OIDMeanAP
<<<<<<< HEAD
from .pck_accuracy import JhmdbPCKAccuracy, MpiiPCKAccuracy, PCKAccuracy
=======
from .pck_accuracy import JhmdbPCKAccuracy, MpiiPCKAccuracy
>>>>>>> ab744f15
from .psnr import PSNR
from .single_label import SingleLabelMetric
from .voc_map import VOCMeanAP

__all__ = [
    'Accuracy', 'MeanIoU', 'VOCMeanAP', 'OIDMeanAP', 'EndPointError',
    'F1Metric', 'HmeanIoU', 'SingleLabelMetric', 'COCODetectionMetric'
<<<<<<< HEAD
    'F1Metric', 'HmeanIoU', 'SingleLabelMetric', 'COCODetectionMetric',
=======
>>>>>>> ab744f15
    'PCKAccuracy', 'MpiiPCKAccuracy', 'JhmdbPCKAccuracy', 'PSNR', 'MAE', 'MSE'
]<|MERGE_RESOLUTION|>--- conflicted
+++ resolved
@@ -8,11 +8,7 @@
 from .mean_iou import MeanIoU
 from .mse import MSE
 from .oid_map import OIDMeanAP
-<<<<<<< HEAD
-from .pck_accuracy import JhmdbPCKAccuracy, MpiiPCKAccuracy, PCKAccuracy
-=======
 from .pck_accuracy import JhmdbPCKAccuracy, MpiiPCKAccuracy
->>>>>>> ab744f15
 from .psnr import PSNR
 from .single_label import SingleLabelMetric
 from .voc_map import VOCMeanAP
@@ -20,9 +16,5 @@
 __all__ = [
     'Accuracy', 'MeanIoU', 'VOCMeanAP', 'OIDMeanAP', 'EndPointError',
     'F1Metric', 'HmeanIoU', 'SingleLabelMetric', 'COCODetectionMetric'
-<<<<<<< HEAD
-    'F1Metric', 'HmeanIoU', 'SingleLabelMetric', 'COCODetectionMetric',
-=======
->>>>>>> ab744f15
     'PCKAccuracy', 'MpiiPCKAccuracy', 'JhmdbPCKAccuracy', 'PSNR', 'MAE', 'MSE'
 ]