--- conflicted
+++ resolved
@@ -12,9 +12,5 @@
 
 __all__ = [
     'Accuracy', 'MeanIoU', 'VOCMeanAP', 'OIDMeanAP', 'EndPointError',
-<<<<<<< HEAD
-    'F1Metric', 'HmeanIoU', 'SingleLabelMetric'
-=======
-    'F1Metric', 'HmeanIoU', 'COCODetectionMetric'
->>>>>>> 43068490
+    'F1Metric', 'HmeanIoU', 'SingleLabelMetric', 'COCODetectionMetric'
 ]