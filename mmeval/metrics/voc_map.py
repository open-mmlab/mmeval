# Copyright (c) OpenMMLab. All rights reserved.
import numpy as np
from multiprocessing.pool import Pool
from typing import Dict, List, Optional, Sequence, Tuple, Union

from mmeval.core.base_metric import BaseMetric
<<<<<<< HEAD
from mmeval.metrics.utils import calculate_bboxes_area, calculate_overlaps
=======
from mmeval.utils import is_list_of
>>>>>>> 24edaf87


def calculate_average_precision(recalls: np.ndarray,
                                precisions: np.ndarray,
                                mode: str = 'area') -> float:
    """Calculate average precision in the detection task.

    Args:
        recalls (ndarray): The recalls with shape (num_dets, ).
        precisions (ndarray): The precisions with shape (num_dets, ).
        mode (str): The average mode, should be 'area' or '11points'.
            'area' means calculating the area under precision-recall curve.
            '11points' means calculating the average precision of recalls at
            [0, 0.1, ..., 1.0]. Defaults to 'area'.

    Returns:
        float: Calculated average precision.
    """
    assert mode in ['area', '11points']
    if mode == 'area':
        mrec = np.hstack((0, recalls, 1))
        mpre = np.hstack((0, precisions, 0))
        for i in range(mpre.shape[0] - 1, 0, -1):
            mpre[i - 1] = np.maximum(mpre[i - 1], mpre[i])
        ind = np.where(mrec[1:] != mrec[:-1])[0]
        ap = np.sum((mrec[ind + 1] - mrec[ind]) * mpre[ind + 1])
    else:
        ap = 0.0
        for thr in np.arange(0, 1 + 1e-3, 0.1):
            precs = precisions[recalls >= thr]
            prec = precs.max() if precs.size > 0 else 0
            ap += prec
        ap /= 11.0
    return ap


def filter_by_bboxes_area(bboxes: np.ndarray,
                          min_area: Optional[float],
                          max_area: Optional[float],
                          use_legacy_coordinate=False) -> np.ndarray:
    """Filter the bboxes with an area range.

    Args:
        bboxes (numpy.ndarray): The bboxes with shape (n, 4) in 'xyxy' format.
        min_area (Optional[float]): The minimum area. If None, does not filter
            the minimum area.
        max_area (Optional[float]): The maximum area. If None, does not filter
            the maximum area.
        use_legacy_coordinate (bool): Whether to use coordinate system in
            mmdet v1.x. which means width, height should be
            calculated as 'x2 - x1 + 1` and 'y2 - y1 + 1' respectively.
            Note when function is used in `VOCDataset`, it should be
            True to align with the official implementation
            `http://host.robots.ox.ac.uk/pascal/VOC/voc2012/VOCdevkit_18-May-2011.tar`
            Defaults to False.

    Returns:
        numpy.ndarray: A mask of ``bboxes`` identify which bbox are filtered.
    """
    bboxes_area = calculate_bboxes_area(bboxes, use_legacy_coordinate)
    area_mask = np.ones_like(bboxes_area, dtype=bool)
    if min_area is not None:
        area_mask &= (bboxes_area >= min_area)
    if max_area is not None:
        area_mask &= (bboxes_area < max_area)
    return area_mask


class VOCMeanAP(BaseMetric):
    """Pascal VOC evaluation metric.

    This metric computes the VOC mAP (mean Average Precision) with the given IoU
    thresholds and scale ranges.

    Args:
        iou_thrs (float ｜ List[float]): IoU thresholds. Defaults to 0.5.
        scale_ranges (List[tuple], optional): Scale ranges for evaluating
            mAP. If not specified, all bounding boxes would be included in
            evaluation. Defaults to None.
        num_classes (int, optional): The number of classes. If None, it will be
            obtained from the 'CLASSES' field in ``self.dataset_meta``.
            Defaults to None.
        eval_mode (str): 'area' or '11points', 'area' means calculating the
            area under precision-recall curve, '11points' means calculating
            the average precision of recalls at [0, 0.1, ..., 1].
            The PASCAL VOC2007 defaults to use '11points', while PASCAL
            VOC2012 defaults to use 'area'.
            Defaults to 'area'.
        use_legacy_coordinate (bool): Whether to use coordinate
            system in mmdet v1.x. which means width, height should be
            calculated as 'x2 - x1 + 1` and 'y2 - y1 + 1' respectively.
            Defaults to False.
        nproc (int): Processes used for computing TP and FP. If nproc
            is less than or equal to 1, multiprocessing will not be used.
            Defaults to 4.
        drop_class_ap (bool): Whether to drop the class without ground truth
            when calculating the average precision for each class.
        classwise (bool): Whether to return the computed results of each
            class. Defaults to False.
        **kwargs: Keyword parameters passed to :class:`BaseMetric`.

    Examples:
        >>> import numpy as np
        >>> from mmeval import VOCMeanAP
        >>> num_classes = 4
        >>> voc_map = VOCMeanAP(num_classes=4)
        >>>
        >>> def _gen_bboxes(num_bboxes, img_w=256, img_h=256):
        ...     # random generate bounding boxes in 'xyxy' formart.
        ...     x = np.random.rand(num_bboxes, ) * img_w
        ...     y = np.random.rand(num_bboxes, ) * img_h
        ...     w = np.random.rand(num_bboxes, ) * (img_w - x)
        ...     h = np.random.rand(num_bboxes, ) * (img_h - y)
        ...     return np.stack([x, y, x + w, y + h], axis=1)
        >>>
        >>> prediction = {
        ...     'bboxes': _gen_bboxes(10),
        ...     'scores': np.random.rand(10, ),
        ...     'labels': np.random.randint(0, num_classes, size=(10, ))
        ... }
        >>> groundtruth = {
        ...     'bboxes': _gen_bboxes(10),
        ...     'labels': np.random.randint(0, num_classes, size=(10, )),
        ...     'bboxes_ignore': _gen_bboxes(5),
        ...     'labels_ignore': np.random.randint(0, num_classes, size=(5, ))
        ... }
        >>> voc_map(predictions=[prediction, ], groundtruths=[groundtruth, ])  # doctest: +ELLIPSIS  # noqa: E501
        {'mAP@0.5': ..., 'mAP': ...}
    """

    def __init__(self,
                 iou_thrs: Union[float, List[float]] = 0.5,
                 scale_ranges: Optional[List[Tuple]] = None,
                 num_classes: Optional[int] = None,
                 eval_mode: str = 'area',
                 use_legacy_coordinate: bool = False,
                 nproc: int = 4,
                 drop_class_ap: bool = True,
                 classwise: bool = False,
                 **kwargs) -> None:
        super().__init__(**kwargs)

        if isinstance(iou_thrs, float):
            iou_thrs = [iou_thrs]
        assert is_list_of(iou_thrs, float), \
            '`iou_thrs` should be float or a list of float'

        self.iou_thrs = iou_thrs

        if scale_ranges is None:
            scale_ranges = [(None, None)]
        elif (None, None) not in scale_ranges:
            # We allawys compute the mAP across all scale.
            scale_ranges.append((None, None))
        self.scale_ranges = scale_ranges

        area_ranges = []
        for min_scale, max_scale in self.scale_ranges:
            min_area = min_scale if min_scale is None else min_scale**2
            max_area = max_scale if max_scale is None else max_scale**2
            area_ranges.append((min_area, max_area))
        self._area_ranges = area_ranges

        self._num_classes = num_classes

        assert eval_mode in ['area', '11points'], \
            'Unrecognized mode, only "area" and "11points" are supported'
        self.eval_mode = eval_mode

        self.nproc = nproc
        self.use_legacy_coordinate = use_legacy_coordinate
        self.drop_class_ap = drop_class_ap
        self.classwise = classwise

        self.num_iou = len(self.iou_thrs)
        self.num_scale = len(self.scale_ranges)

    @property
    def num_classes(self) -> int:
        """Returns the number of classes.

        The number of classes should be set during initialization, otherwise it
        will be obtained from the 'CLASSES' field in ``self.dataset_meta``.

        Returns:
            int: The number of classes.

        Raises:
            RuntimeError: If the num_classes is not set.
        """
        if self._num_classes is not None:
            return self._num_classes
        if self.dataset_meta and 'CLASSES' in self.dataset_meta:
            self._num_classes = len(self.dataset_meta['CLASSES'])
        else:
            raise RuntimeError(
                "The `num_claases` is required, and also not found 'CLASSES' "
                f'in dataset_meta: {self.dataset_meta}')
        return self._num_classes

    def add(self, predictions: Sequence[Dict], groundtruths: Sequence[Dict]) -> None:  # type: ignore # yapf: disable # noqa: E501
        """Add the intermediate results to ``self._results``.

        Args:
            predictions (Sequence[dict]): A sequence of dict. Each dict
                representing a detection result for an image, with the
                following keys:

                - bboxes (numpy.ndarray): Shape (N, 4), the predicted
                  bounding bboxes of this image, in 'xyxy' foramrt.
                - scores (numpy.ndarray): Shape (N, 1), the predicted scores
                  of bounding boxes.
                - labels (numpy.ndarray): Shape (N, 1), the predicted labels
                  of bounding boxes.

            groundtruths (Sequence[dict]): A sequence of dict. Each dict
                represents a groundtruths for an image, with the following
                keys:

                - bboxes (numpy.ndarray): Shape (M, 4), the ground truth
                  bounding bboxes of this image, in 'xyxy' foramrt.
                - labels (numpy.ndarray): Shape (M, 1), the ground truth
                  labels of bounding boxes.
                - bboxes_ignore (numpy.ndarray): Shape (K, 4), the ground
                  truth ignored bounding bboxes of this image,
                  in 'xyxy' foramrt.
                - labels_ignore (numpy.ndarray): Shape (K, 1), the ground
                  truth ignored labels of bounding boxes.
        """
        for prediction, groundtruth in zip(predictions, groundtruths):
            assert isinstance(prediction, dict), 'The prediciton should be ' \
                f'a sequence of dict, but got a sequence of {type(prediction)}.'  # noqa: E501
            assert isinstance(groundtruth, dict), 'The label should be ' \
                f'a sequence of dict, but got a sequence of {type(groundtruth)}.'  # noqa: E501
            self._results.append((prediction, groundtruth))

    @staticmethod
    def _calculate_image_tpfp(
            pred_bboxes: np.ndarray, gt_bboxes: np.ndarray,
            ignore_gt_bboxes: np.ndarray, iou_thrs: List[float],
            area_ranges: List[Tuple[Optional[float], Optional[float]]],
            use_legacy_coordinate: bool) -> Tuple[np.ndarray, np.ndarray]:
        """Calculate the true positive and false positive on an image.

        Args:
            pred_bboxes (numpy.ndarray): Predicted bboxes of this image, with
                shape (N, 5). The scores The predicted score of the bbox is
                concatenated behind the predicted bbox.
            gt_bboxes (numpy.ndarray): Ground truth bboxes of this image, with
                shape (M, 4).
            ignore_gt_bboxes (numpy.ndarray): Ground truth ignored bboxes of
                this image, with shape (K, 4).
            iou_thrs (List[float]): The IoU thresholds.
            area_ranges (List[Tuple]): The area ranges.
            use_legacy_coordinate (bool): Refer to :class:`VOCMeanAP`.

        Returns:
            tuple (tp, fp):

            - tp (numpy.ndarray): Shape (num_ious, num_scales, N),
            the true positive flag of each predicted bbox on this image.
            - fp (numpy.ndarray): Shape (num_ious, num_scales, N),
            the false positive flag of each predicted bbox on this image.

        Note:
            This method should be a staticmethod to avoid resource competition
            during multiple processes.
        """
        # Step 1. Concatenate `gt_bboxes` and `ignore_gt_bboxes`, then set
        # the `ignore_gt_flags`.
        all_gt_bboxes = np.concatenate((gt_bboxes, ignore_gt_bboxes))
        ignore_gt_flags = np.concatenate((np.zeros(
            (gt_bboxes.shape[0], 1),
            dtype=bool), np.ones((ignore_gt_bboxes.shape[0], 1), dtype=bool)))

        # Step 2. Initialize the `tp` and `fp` arrays.
        num_preds = pred_bboxes.shape[0]
        tp = np.zeros((len(iou_thrs), len(area_ranges), num_preds))
        fp = np.zeros((len(iou_thrs), len(area_ranges), num_preds))

        # Step 3. If there are no gt bboxes in this image, then all pred bboxes
        # within area range are false positives.
        if all_gt_bboxes.shape[0] == 0:
            for idx, (min_area, max_area) in enumerate(area_ranges):
                area_mask = filter_by_bboxes_area(pred_bboxes[:, :4], min_area,
                                                  max_area)
                fp[:, idx, area_mask] = 1
            return tp, fp

        # Step 4. Calculate the IoUs between the predicted bboxes and the
        # ground truth bboxes.
        ious = calculate_overlaps(
            pred_bboxes[:, :4],
            all_gt_bboxes,
            mode='iou',
            use_legacy_coordinate=use_legacy_coordinate)
        # For each pred bbox, the max iou with all gts.
        ious_max = ious.max(axis=1)
        # For each pred bbox, which gt overlaps most with it.
        ious_argmax = ious.argmax(axis=1)
        # Sort all pred bbox in descending order by scores.
        sorted_indices = np.argsort(-pred_bboxes[:, -1])

        # Step 5. Count the `tp` and `fp` of each iou threshold and area range.
        for iou_thr_idx, iou_thr in enumerate(iou_thrs):
            for area_idx, (min_area, max_area) in enumerate(area_ranges):
                # The flags that gt bboxes have been matched.
                gt_covered_flags = np.zeros(all_gt_bboxes.shape[0], dtype=bool)
                # The flags that gt bboxes out of area range.
                gt_area_mask = filter_by_bboxes_area(all_gt_bboxes, min_area,
                                                     max_area)
                ignore_gt_area_flags = ~gt_area_mask

                # Count the prediction bboxes in order of decreasing score.
                for pred_bbox_idx in sorted_indices:
                    if ious_max[pred_bbox_idx] >= iou_thr:
                        matched_gt_idx = ious_argmax[pred_bbox_idx]
                        # Ignore the pred bbox that match an ignored gt bbox.
                        if ignore_gt_flags[matched_gt_idx]:
                            continue
                        # Ignore the pred bbox that is out of area range.
                        if ignore_gt_area_flags[matched_gt_idx]:
                            continue
                        if not gt_covered_flags[matched_gt_idx]:
                            tp[iou_thr_idx, area_idx, pred_bbox_idx] = 1
                            gt_covered_flags[matched_gt_idx] = True
                        else:
                            # This gt bbox has been matched and counted as fp.
                            fp[iou_thr_idx, area_idx, pred_bbox_idx] = 1
                    else:
                        area_mask = filter_by_bboxes_area(
                            pred_bboxes[pred_bbox_idx, :4], min_area, max_area)
                        if area_mask:
                            fp[iou_thr_idx, area_idx, pred_bbox_idx] = 1

        return tp, fp

    def get_class_predictions(self, predictions: List[dict],
                              class_index: int) -> List:
        """Get prediciton results of a certain class index.

        Args:
            predictions (list[dict]): Same as :class:`VOCMeanAP.add`.
            class_index (int): Index of a specific class.

        Returns:
            list[np.ndarray]: A list of predicted bboxes of this class. Each
            predicted score of the bbox is concatenated behind the predicted
            bbox.
        """
        class_preds = []
        for pred in predictions:
            pred_indices = (pred['labels'] == class_index)
            pred_bboxes_info = np.concatenate(
                (pred['bboxes'][pred_indices, :],
                 pred['scores'][pred_indices].reshape((-1, 1))),
                axis=1)
            class_preds.append(pred_bboxes_info)
        return class_preds

    def get_class_gts(self, groundtruths: List[dict],
                      class_index: int) -> Tuple:
        """Get prediciton gt information of a certain class index.

        Args:
            groundtruths (list[dict]): Same as :class:`VOCMeanAP.add`.
            class_index (int): Index of a specific class.

        Returns:
            tuple (class_gts, class_ignore_gts):

            - class_gts (List[numpy.ndarray]): The gt bboxes of this class.
            - class_ignore_gts (List[numpy.ndarray]): The ignored gt bboxes of
            this class. This is necessary when counting tp and fp.
        """
        class_gts = []
        class_ignore_gts = []

        for gt in groundtruths:
            gt_indices = (gt['labels'] == class_index)
            gt_bboxes = gt['bboxes'][gt_indices, :]
            ignore_gt_indices = (gt['labels_ignore'] == class_index)
            ignore_gt_bboxes = gt['bboxes_ignore'][ignore_gt_indices, :]
            class_gts.append(gt_bboxes)
            class_ignore_gts.append(ignore_gt_bboxes)

        return class_gts, class_ignore_gts

    def calculate_class_tpfp(self, predictions: List[dict],
                             groundtruths: List[dict], class_index: int,
                             pool: Optional[Pool]) -> Tuple:
        """Calculate the tp and fp of the given class index.

        Args:
            predictions (List[dict]): A list of dict. Each dict is the
                detection result of an image. Same as :class:`VOCMeanAP.add`.
            groundtruths (List[dict]): A list of dict. Each dict is the
                ground truth of an image. Same as :class:`VOCMeanAP.add`.
            class_index (int): The class index.
            pool (Optional[Pool]): A instance of :class:`multiprocessing.Pool`.
                If None, do not use multiprocessing.

        Returns:
            tuple (tp, fp, num_gts):

            - tp (numpy.ndarray): Shape (num_ious, num_scales, num_pred),
            the true positive flag of each predicted bbox for this class.
            - fp (numpy.ndarray): Shape (num_ious, num_scales, num_pred),
            the false positive flag of each predicted bbox for this class.
            - num_gts (numpy.ndarray): Shape (num_ious, num_scales), the
            number of ground truths.
        """
        class_preds = self.get_class_predictions(predictions, class_index)
        class_gts, class_ignore_gts = self.get_class_gts(
            groundtruths, class_index)

        if pool is not None:
            num_images = len(class_preds)
            tpfp_list = pool.starmap(
                self._calculate_image_tpfp,
                zip(class_preds, class_gts, class_ignore_gts,
                    [self.iou_thrs] * num_images,
                    [self._area_ranges] * num_images,
                    [self.use_legacy_coordinate] * num_images))
        else:
            tpfp_list = []
            for img_idx in range(len(class_preds)):
                tpfp = self._calculate_image_tpfp(class_preds[img_idx],
                                                  class_gts[img_idx],
                                                  class_ignore_gts[img_idx],
                                                  self.iou_thrs,
                                                  self._area_ranges,
                                                  self.use_legacy_coordinate)
                tpfp_list.append(tpfp)

        image_tp_list, image_fp_list = tuple(zip(*tpfp_list))
        sorted_indices = np.argsort(-np.vstack(class_preds)[:, -1])
        tp = np.concatenate(image_tp_list, axis=2)[..., sorted_indices]
        fp = np.concatenate(image_fp_list, axis=2)[..., sorted_indices]

        num_gts = np.zeros((self.num_iou, self.num_scale), dtype=int)
        for idx, (min_area, max_area) in enumerate(self._area_ranges):
            area_mask = filter_by_bboxes_area(
                np.vstack(class_gts), min_area, max_area)
            num_gts[:, idx] = np.sum(area_mask)

        return tp, fp, num_gts

    def compute_metric(self, results: list) -> dict:
        """Compute the VOCMeanAP metric.

        Args:
            results (List[tuple]): A list of tuple. Each tuple is the
                prediction and ground truth of an image. This list has already
                been synced across all ranks.

        Returns:
            dict: The computed metric, with the following keys:

            - mAP, the averaged across all IoU thresholds and all class.
            - mAP@{IoU}, the mAP of the specified IoU threshold.
            - mAP@{scale_range}, the mAP of the specified scale range.
            - classwise, the evaluation results of each class.
              This would be returned if ``self.classwise`` is True.
        """
        predictions, groundtruths = zip(*results)

        nproc = min(self.nproc, len(predictions))
        if nproc > 1:
            pool = Pool(nproc)
        else:
            pool = None  # type: ignore

        results_per_class = []
        for class_index in range(self.num_classes):
            # Calculate tp, fp and num_gts.
            tp, fp, num_gts = self.calculate_class_tpfp(
                predictions, groundtruths, class_index, pool)

            # Calculate recalls and precisions.
            tp_cumsum = np.cumsum(tp, axis=2)
            fp_cumsum = np.cumsum(fp, axis=2)
            eps = np.finfo(np.float32).eps
            precisions = tp_cumsum / np.maximum((tp_cumsum + fp_cumsum), eps)
            recalls = tp_cumsum / np.maximum(num_gts[..., np.newaxis], eps)

            # Calculate average precision per `iou_thr` and `scale_range`.
            ap = np.zeros((self.num_iou, self.num_scale), dtype=np.float32)
            for i in range(self.num_iou):
                for j in range(self.num_scale):
                    ap[i, j] = calculate_average_precision(
                        recalls[i, j], precisions[i, j], self.eval_mode)

            results_per_class.append({
                'num_gts': num_gts,
                'num_dets': tp.shape[-1],
                'recalls': recalls,
                'precisions': precisions,
                'ap': ap,
            })

        if pool is not None:
            pool.close()

        eval_results = self._aggregate_results(results_per_class)
        if self.classwise:
            eval_results['classwise_result'] = results_per_class

        return eval_results

    def _aggregate_results(self, results_per_class: List[dict]) -> dict:
        """Aggregate class-wise results and return a dictionary.

        Args:
            results_per_class (List[dict]): The class-wise evaluate results.

        Returns:
            dict: The aggregated metric results, with the following keys:

            - mAP, the averaged across all IoU thresholds and all class.
            - mAP@{IoU}, the mAP of the specified IoU threshold.
            - mAP@{scale_range}, the mAP of the specified scale range.
        """
        eval_results = {}

        # Calculate `mAP@{iou_thr}` (while scale_range is None) for each
        # `iou_thrs`.
        for i, iou_thr in enumerate(self.iou_thrs):
            for j, scale_range in enumerate(self.scale_ranges):
                if scale_range != (None, None):
                    continue
                aps = [
                    res['ap'][i][j] for res in results_per_class
                    if res['num_gts'][i][j] > 0 or not self.drop_class_ap
                ]
                eval_results[f'mAP@{iou_thr}'] = np.array(aps).mean().item()

        # Calculate `mAP@{scale_range}` and `mAP` (while scale_range is None)
        # overall `iou_thrs`.
        for j, scale_range in enumerate(self.scale_ranges):
            ap_per_ious = []
            for i in range(len(self.iou_thrs)):
                aps = [
                    res['ap'][i][j] for res in results_per_class
                    if res['num_gts'][i][j] > 0 or not self.drop_class_ap
                ]
                ap_per_ious.append(np.array(aps).mean().item())
            if scale_range == (None, None):
                key = 'mAP'
            else:
                key = f'mAP@{scale_range}'
            eval_results[key] = np.array(ap_per_ious).mean().item()

        return eval_results<|MERGE_RESOLUTION|>--- conflicted
+++ resolved
@@ -4,11 +4,8 @@
 from typing import Dict, List, Optional, Sequence, Tuple, Union
 
 from mmeval.core.base_metric import BaseMetric
-<<<<<<< HEAD
 from mmeval.metrics.utils import calculate_bboxes_area, calculate_overlaps
-=======
 from mmeval.utils import is_list_of
->>>>>>> 24edaf87
 
 
 def calculate_average_precision(recalls: np.ndarray,
