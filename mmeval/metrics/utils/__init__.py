--- conflicted
+++ resolved
@@ -1,8 +1,5 @@
 # Copyright (c) OpenMMLab. All rights reserved.
-<<<<<<< HEAD
 from .bbox_overlaps import calculate_bboxes_area, calculate_overlaps
-=======
->>>>>>> 24edaf87
 from .hmean import compute_hmean
 from .keypoint_eval import keypoint_pck_accuracy
 from .polygon import (poly2shapely, poly_intersection, poly_iou,
@@ -10,10 +7,6 @@
 
 __all__ = [
     'poly2shapely', 'polys2shapely', 'poly_union', 'poly_intersection',
-<<<<<<< HEAD
-    'poly_make_valid', 'poly_iou', 'compute_hmean', 'calculate_overlaps',
-    'calculate_bboxes_area'
-=======
-    'poly_make_valid', 'poly_iou', 'compute_hmean', 'keypoint_pck_accuracy'
->>>>>>> 24edaf87
+    'poly_make_valid', 'poly_iou', 'compute_hmean', 'keypoint_pck_accuracy',
+    'calculate_overlaps', 'calculate_bboxes_area'
 ]