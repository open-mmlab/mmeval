--- conflicted
+++ resolved
@@ -1,18 +1,10 @@
 # Copyright (c) OpenMMLab. All rights reserved.
-<<<<<<< HEAD
 from .image_io import imread, imwrite
-=======
-
 from .logging import DEFAULT_LOGGER
->>>>>>> 250c4bcd
 from .misc import has_method, is_list_of, is_seq_of, is_tuple_of, try_import
 from .path import is_filepath
 
 __all__ = [
     'try_import', 'has_method', 'is_seq_of', 'is_list_of', 'is_tuple_of',
-<<<<<<< HEAD
-    'is_filepath', 'imread', 'imwrite'
-=======
-    'is_filepath', 'DEFAULT_LOGGER'
->>>>>>> 250c4bcd
+    'is_filepath', 'DEFAULT_LOGGER', 'imread', 'imwrite'
 ]